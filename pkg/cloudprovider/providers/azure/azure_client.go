/*
Copyright 2017 The Kubernetes Authors.

Licensed under the Apache License, Version 2.0 (the "License");
you may not use this file except in compliance with the License.
You may obtain a copy of the License at

    http://www.apache.org/licenses/LICENSE-2.0

Unless required by applicable law or agreed to in writing, software
distributed under the License is distributed on an "AS IS" BASIS,
WITHOUT WARRANTIES OR CONDITIONS OF ANY KIND, either express or implied.
See the License for the specific language governing permissions and
limitations under the License.
*/

package azure

import (
<<<<<<< HEAD
	"fmt"
=======
	"context"
	"net/http"
>>>>>>> d3366076
	"time"

	"github.com/Azure/azure-sdk-for-go/arm/compute"
	"github.com/Azure/azure-sdk-for-go/arm/disk"
	"github.com/Azure/azure-sdk-for-go/arm/network"
	"github.com/Azure/azure-sdk-for-go/arm/storage"
	computepreview "github.com/Azure/azure-sdk-for-go/services/compute/mgmt/2017-12-01/compute"
	"github.com/Azure/go-autorest/autorest"
	"github.com/Azure/go-autorest/autorest/adal"
	"github.com/golang/glog"

	"k8s.io/client-go/util/flowcontrol"
)

// Creates an error for rate limiting errors
func createArmRateLimitErr(isWrite bool, opName string) error {
	opType := "read"
	if isWrite {
		opType = "write"
	}
	return fmt.Errorf("azure - ARM rate limited(%s) for operation:%s", opType, opName)
}

// VirtualMachinesClient defines needed functions for azure compute.VirtualMachinesClient
type VirtualMachinesClient interface {
	CreateOrUpdate(resourceGroupName string, VMName string, parameters compute.VirtualMachine, cancel <-chan struct{}) (<-chan compute.VirtualMachine, <-chan error)
	Get(resourceGroupName string, VMName string, expand compute.InstanceViewTypes) (result compute.VirtualMachine, err error)
	List(resourceGroupName string) (result compute.VirtualMachineListResult, err error)
	ListNextResults(resourceGroupName string, lastResults compute.VirtualMachineListResult) (result compute.VirtualMachineListResult, err error)
}

// InterfacesClient defines needed functions for azure network.InterfacesClient
type InterfacesClient interface {
	CreateOrUpdate(resourceGroupName string, networkInterfaceName string, parameters network.Interface, cancel <-chan struct{}) (<-chan network.Interface, <-chan error)
	Get(resourceGroupName string, networkInterfaceName string, expand string) (result network.Interface, err error)
	GetVirtualMachineScaleSetNetworkInterface(resourceGroupName string, virtualMachineScaleSetName string, virtualmachineIndex string, networkInterfaceName string, expand string) (result network.Interface, err error)
}

// LoadBalancersClient defines needed functions for azure network.LoadBalancersClient
type LoadBalancersClient interface {
	CreateOrUpdate(resourceGroupName string, loadBalancerName string, parameters network.LoadBalancer, cancel <-chan struct{}) (<-chan network.LoadBalancer, <-chan error)
	Delete(resourceGroupName string, loadBalancerName string, cancel <-chan struct{}) (<-chan autorest.Response, <-chan error)
	Get(resourceGroupName string, loadBalancerName string, expand string) (result network.LoadBalancer, err error)
	List(resourceGroupName string) (result network.LoadBalancerListResult, err error)
	ListNextResults(resourceGroupName string, lastResult network.LoadBalancerListResult) (result network.LoadBalancerListResult, err error)
}

// PublicIPAddressesClient defines needed functions for azure network.PublicIPAddressesClient
type PublicIPAddressesClient interface {
	CreateOrUpdate(resourceGroupName string, publicIPAddressName string, parameters network.PublicIPAddress, cancel <-chan struct{}) (<-chan network.PublicIPAddress, <-chan error)
	Delete(resourceGroupName string, publicIPAddressName string, cancel <-chan struct{}) (<-chan autorest.Response, <-chan error)
	Get(resourceGroupName string, publicIPAddressName string, expand string) (result network.PublicIPAddress, err error)
	List(resourceGroupName string) (result network.PublicIPAddressListResult, err error)
	ListNextResults(resourceGroupName string, lastResults network.PublicIPAddressListResult) (result network.PublicIPAddressListResult, err error)
}

// SubnetsClient defines needed functions for azure network.SubnetsClient
type SubnetsClient interface {
	CreateOrUpdate(resourceGroupName string, virtualNetworkName string, subnetName string, subnetParameters network.Subnet, cancel <-chan struct{}) (<-chan network.Subnet, <-chan error)
	Delete(resourceGroupName string, virtualNetworkName string, subnetName string, cancel <-chan struct{}) (<-chan autorest.Response, <-chan error)
	Get(resourceGroupName string, virtualNetworkName string, subnetName string, expand string) (result network.Subnet, err error)
	List(resourceGroupName string, virtualNetworkName string) (result network.SubnetListResult, err error)
}

// SecurityGroupsClient defines needed functions for azure network.SecurityGroupsClient
type SecurityGroupsClient interface {
	CreateOrUpdate(resourceGroupName string, networkSecurityGroupName string, parameters network.SecurityGroup, cancel <-chan struct{}) (<-chan network.SecurityGroup, <-chan error)
	Delete(resourceGroupName string, networkSecurityGroupName string, cancel <-chan struct{}) (<-chan autorest.Response, <-chan error)
	Get(resourceGroupName string, networkSecurityGroupName string, expand string) (result network.SecurityGroup, err error)
	List(resourceGroupName string) (result network.SecurityGroupListResult, err error)
}

// VirtualMachineScaleSetsClient defines needed functions for azure computepreview.VirtualMachineScaleSetsClient
type VirtualMachineScaleSetsClient interface {
	CreateOrUpdate(ctx context.Context, resourceGroupName string, VMScaleSetName string, parameters computepreview.VirtualMachineScaleSet) (resp *http.Response, err error)
	Get(ctx context.Context, resourceGroupName string, VMScaleSetName string) (result computepreview.VirtualMachineScaleSet, err error)
	List(ctx context.Context, resourceGroupName string) (result []computepreview.VirtualMachineScaleSet, err error)
	UpdateInstances(ctx context.Context, resourceGroupName string, VMScaleSetName string, VMInstanceIDs computepreview.VirtualMachineScaleSetVMInstanceRequiredIDs) (resp *http.Response, err error)
}

// VirtualMachineScaleSetVMsClient defines needed functions for azure computepreview.VirtualMachineScaleSetVMsClient
type VirtualMachineScaleSetVMsClient interface {
	Get(ctx context.Context, resourceGroupName string, VMScaleSetName string, instanceID string) (result computepreview.VirtualMachineScaleSetVM, err error)
	GetInstanceView(ctx context.Context, resourceGroupName string, VMScaleSetName string, instanceID string) (result computepreview.VirtualMachineScaleSetVMInstanceView, err error)
	List(ctx context.Context, resourceGroupName string, virtualMachineScaleSetName string, filter string, selectParameter string, expand string) (result []computepreview.VirtualMachineScaleSetVM, err error)
	Update(ctx context.Context, resourceGroupName string, VMScaleSetName string, instanceID string, parameters computepreview.VirtualMachineScaleSetVM) (resp *http.Response, err error)
}

// RoutesClient defines needed functions for azure network.RoutesClient
type RoutesClient interface {
	CreateOrUpdate(resourceGroupName string, routeTableName string, routeName string, routeParameters network.Route, cancel <-chan struct{}) (<-chan network.Route, <-chan error)
	Delete(resourceGroupName string, routeTableName string, routeName string, cancel <-chan struct{}) (<-chan autorest.Response, <-chan error)
}

// RouteTablesClient defines needed functions for azure network.RouteTablesClient
type RouteTablesClient interface {
	CreateOrUpdate(resourceGroupName string, routeTableName string, parameters network.RouteTable, cancel <-chan struct{}) (<-chan network.RouteTable, <-chan error)
	Get(resourceGroupName string, routeTableName string, expand string) (result network.RouteTable, err error)
}

// StorageAccountClient defines needed functions for azure storage.AccountsClient
type StorageAccountClient interface {
	Create(resourceGroupName string, accountName string, parameters storage.AccountCreateParameters, cancel <-chan struct{}) (<-chan storage.Account, <-chan error)
	Delete(resourceGroupName string, accountName string) (result autorest.Response, err error)
	ListKeys(resourceGroupName string, accountName string) (result storage.AccountListKeysResult, err error)
	ListByResourceGroup(resourceGroupName string) (result storage.AccountListResult, err error)
	GetProperties(resourceGroupName string, accountName string) (result storage.Account, err error)
}

// DisksClient defines needed functions for azure disk.DisksClient
type DisksClient interface {
	CreateOrUpdate(resourceGroupName string, diskName string, diskParameter disk.Model, cancel <-chan struct{}) (<-chan disk.Model, <-chan error)
	Delete(resourceGroupName string, diskName string, cancel <-chan struct{}) (<-chan disk.OperationStatusResponse, <-chan error)
	Get(resourceGroupName string, diskName string) (result disk.Model, err error)
}

// azClientConfig contains all essential information to create an Azure client.
type azClientConfig struct {
	subscriptionID          string
	resourceManagerEndpoint string
	servicePrincipalToken   *adal.ServicePrincipalToken
	// ARM Rate limiting for GET vs PUT/POST
	//Details: https://docs.microsoft.com/en-us/azure/azure-resource-manager/resource-manager-request-limits
	rateLimiterReader flowcontrol.RateLimiter
	rateLimiterWriter flowcontrol.RateLimiter
}

// azVirtualMachinesClient implements VirtualMachinesClient.
type azVirtualMachinesClient struct {
	client            compute.VirtualMachinesClient
	rateLimiterReader flowcontrol.RateLimiter
	rateLimiterWriter flowcontrol.RateLimiter
}

func getContextWithCancel() (context.Context, context.CancelFunc) {
	return context.WithCancel(context.Background())
}

func newAzVirtualMachinesClient(config *azClientConfig) *azVirtualMachinesClient {
	virtualMachinesClient := compute.NewVirtualMachinesClient(config.subscriptionID)
	virtualMachinesClient.BaseURI = config.resourceManagerEndpoint
	virtualMachinesClient.Authorizer = autorest.NewBearerAuthorizer(config.servicePrincipalToken)
	virtualMachinesClient.PollingDelay = 5 * time.Second
	configureUserAgent(&virtualMachinesClient.Client)

	return &azVirtualMachinesClient{
		rateLimiterReader: config.rateLimiterReader,
		rateLimiterWriter: config.rateLimiterWriter,
		client:            virtualMachinesClient,
	}
}

func (az *azVirtualMachinesClient) CreateOrUpdate(resourceGroupName string, VMName string, parameters compute.VirtualMachine, cancel <-chan struct{}) (<-chan compute.VirtualMachine, <-chan error) {
	/* Write rate limiting */
	if !az.rateLimiterWriter.TryAccept() {
		err := createArmRateLimitErr(true, "NSGCreateOrUpdate")
		errChan := make(chan error, 1)
		resultChan := make(chan compute.VirtualMachine, 1)
		errChan <- err
		resultChan <- compute.VirtualMachine{}
		return resultChan, errChan
	}

	glog.V(10).Infof("azVirtualMachinesClient.CreateOrUpdate(%q, %q): start", resourceGroupName, VMName)
	defer func() {
		glog.V(10).Infof("azVirtualMachinesClient.CreateOrUpdate(%q, %q): end", resourceGroupName, VMName)
	}()

	errChan := make(chan error, 1)
	mc := newMetricContext("vm", "create_or_update", resourceGroupName, az.client.SubscriptionID)
	resultChan, proxyErrChan := az.client.CreateOrUpdate(resourceGroupName, VMName, parameters, cancel)
	err := <-proxyErrChan
	mc.Observe(err)
	errChan <- err
	return resultChan, errChan
}

func (az *azVirtualMachinesClient) Get(resourceGroupName string, VMName string, expand compute.InstanceViewTypes) (result compute.VirtualMachine, err error) {
	err = createArmRateLimitErr(false, "VMGet")
	if !az.rateLimiterReader.TryAccept() {
		return
	}

	glog.V(10).Infof("azVirtualMachinesClient.Get(%q, %q): start", resourceGroupName, VMName)
	defer func() {
		glog.V(10).Infof("azVirtualMachinesClient.Get(%q, %q): end", resourceGroupName, VMName)
	}()

	mc := newMetricContext("vm", "get", resourceGroupName, az.client.SubscriptionID)
	result, err = az.client.Get(resourceGroupName, VMName, expand)
	mc.Observe(err)
	return
}

func (az *azVirtualMachinesClient) List(resourceGroupName string) (result compute.VirtualMachineListResult, err error) {
	err = createArmRateLimitErr(false, "VMList")
	if !az.rateLimiterReader.TryAccept() {
		return
	}

	glog.V(10).Infof("azVirtualMachinesClient.List(%q): start", resourceGroupName)
	defer func() {
		glog.V(10).Infof("azVirtualMachinesClient.List(%q): end", resourceGroupName)
	}()

	mc := newMetricContext("vm", "list", resourceGroupName, az.client.SubscriptionID)
	result, err = az.client.List(resourceGroupName)
	mc.Observe(err)
	return
}

func (az *azVirtualMachinesClient) ListNextResults(resourceGroupName string, lastResults compute.VirtualMachineListResult) (result compute.VirtualMachineListResult, err error) {
	err = createArmRateLimitErr(false, "VMListNextResults")
	if !az.rateLimiterReader.TryAccept() {
		return
	}

	glog.V(10).Infof("azVirtualMachinesClient.ListNextResults(%q): start", lastResults)
	defer func() {
		glog.V(10).Infof("azVirtualMachinesClient.ListNextResults(%q): end", lastResults)
	}()

	mc := newMetricContext("vm", "list_next_results", resourceGroupName, az.client.SubscriptionID)
	result, err = az.client.ListNextResults(lastResults)
	mc.Observe(err)
	return
}

// azInterfacesClient implements InterfacesClient.
type azInterfacesClient struct {
	client            network.InterfacesClient
	rateLimiterReader flowcontrol.RateLimiter
	rateLimiterWriter flowcontrol.RateLimiter
}

func newAzInterfacesClient(config *azClientConfig) *azInterfacesClient {
	interfacesClient := network.NewInterfacesClient(config.subscriptionID)
	interfacesClient.BaseURI = config.resourceManagerEndpoint
	interfacesClient.Authorizer = autorest.NewBearerAuthorizer(config.servicePrincipalToken)
	interfacesClient.PollingDelay = 5 * time.Second
	configureUserAgent(&interfacesClient.Client)

	return &azInterfacesClient{
		rateLimiterReader: config.rateLimiterReader,
		rateLimiterWriter: config.rateLimiterWriter,
		client:            interfacesClient,
	}
}

func (az *azInterfacesClient) CreateOrUpdate(resourceGroupName string, networkInterfaceName string, parameters network.Interface, cancel <-chan struct{}) (<-chan network.Interface, <-chan error) {

	/* Write rate limiting */
	if !az.rateLimiterWriter.TryAccept() {
		err := createArmRateLimitErr(true, "NiCreateOrUpdate")
		errChan := make(chan error, 1)
		resultChan := make(chan network.Interface, 1)
		errChan <- err
		resultChan <- network.Interface{}
		return resultChan, errChan
	}

	glog.V(10).Infof("azInterfacesClient.CreateOrUpdate(%q,%q): start", resourceGroupName, networkInterfaceName)
	defer func() {
		glog.V(10).Infof("azInterfacesClient.CreateOrUpdate(%q,%q): end", resourceGroupName, networkInterfaceName)
	}()

	errChan := make(chan error, 1)
	mc := newMetricContext("interfaces", "create_or_update", resourceGroupName, az.client.SubscriptionID)
	resultChan, proxyErrChan := az.client.CreateOrUpdate(resourceGroupName, networkInterfaceName, parameters, cancel)
	err := <-proxyErrChan
	mc.Observe(err)
	errChan <- err
	return resultChan, errChan
}

func (az *azInterfacesClient) Get(resourceGroupName string, networkInterfaceName string, expand string) (result network.Interface, err error) {
	err = createArmRateLimitErr(false, "NicGet")
	if !az.rateLimiterReader.TryAccept() {
		return
	}

	glog.V(10).Infof("azInterfacesClient.Get(%q,%q): start", resourceGroupName, networkInterfaceName)
	defer func() {
		glog.V(10).Infof("azInterfacesClient.Get(%q,%q): end", resourceGroupName, networkInterfaceName)
	}()

	mc := newMetricContext("interfaces", "get", resourceGroupName, az.client.SubscriptionID)
	result, err = az.client.Get(resourceGroupName, networkInterfaceName, expand)
	mc.Observe(err)
	return
}

func (az *azInterfacesClient) GetVirtualMachineScaleSetNetworkInterface(resourceGroupName string, virtualMachineScaleSetName string, virtualmachineIndex string, networkInterfaceName string, expand string) (result network.Interface, err error) {
	err = createArmRateLimitErr(false, "NicGetVirtualMachineScaleSetNetworkInterface")
	if !az.rateLimiterReader.TryAccept() {
		return
	}

	glog.V(10).Infof("azInterfacesClient.GetVirtualMachineScaleSetNetworkInterface(%q,%q,%q,%q): start", resourceGroupName, virtualMachineScaleSetName, virtualmachineIndex, networkInterfaceName)
	defer func() {
		glog.V(10).Infof("azInterfacesClient.GetVirtualMachineScaleSetNetworkInterface(%q,%q,%q,%q): end", resourceGroupName, virtualMachineScaleSetName, virtualmachineIndex, networkInterfaceName)
	}()

	mc := newMetricContext("interfaces", "get_vmss_ni", resourceGroupName, az.client.SubscriptionID)
	result, err = az.client.GetVirtualMachineScaleSetNetworkInterface(resourceGroupName, virtualMachineScaleSetName, virtualmachineIndex, networkInterfaceName, expand)
	mc.Observe(err)
	return
}

// azLoadBalancersClient implements LoadBalancersClient.
type azLoadBalancersClient struct {
	client            network.LoadBalancersClient
	rateLimiterReader flowcontrol.RateLimiter
	rateLimiterWriter flowcontrol.RateLimiter
}

func newAzLoadBalancersClient(config *azClientConfig) *azLoadBalancersClient {
	loadBalancerClient := network.NewLoadBalancersClient(config.subscriptionID)
	loadBalancerClient.BaseURI = config.resourceManagerEndpoint
	loadBalancerClient.Authorizer = autorest.NewBearerAuthorizer(config.servicePrincipalToken)
	loadBalancerClient.PollingDelay = 5 * time.Second
	configureUserAgent(&loadBalancerClient.Client)

	return &azLoadBalancersClient{
		rateLimiterReader: config.rateLimiterReader,
		rateLimiterWriter: config.rateLimiterWriter,
		client:            loadBalancerClient,
	}
}

func (az *azLoadBalancersClient) CreateOrUpdate(resourceGroupName string, loadBalancerName string, parameters network.LoadBalancer, cancel <-chan struct{}) (<-chan network.LoadBalancer, <-chan error) {
	/* Write rate limiting */
	if !az.rateLimiterWriter.TryAccept() {
		err := createArmRateLimitErr(true, "LBCreateOrUpdate")
		errChan := make(chan error, 1)
		resultChan := make(chan network.LoadBalancer, 1)
		errChan <- err
		resultChan <- network.LoadBalancer{}
		return resultChan, errChan
	}

	glog.V(10).Infof("azLoadBalancersClient.CreateOrUpdate(%q,%q): start", resourceGroupName, loadBalancerName)
	defer func() {
		glog.V(10).Infof("azLoadBalancersClient.CreateOrUpdate(%q,%q): end", resourceGroupName, loadBalancerName)
	}()

	errChan := make(chan error, 1)
	mc := newMetricContext("load_balancers", "create_or_update", resourceGroupName, az.client.SubscriptionID)
	resultChan, proxyErrChan := az.client.CreateOrUpdate(resourceGroupName, loadBalancerName, parameters, cancel)
	err := <-proxyErrChan
	mc.Observe(err)
	errChan <- err
	return resultChan, errChan
}

func (az *azLoadBalancersClient) Delete(resourceGroupName string, loadBalancerName string, cancel <-chan struct{}) (<-chan autorest.Response, <-chan error) {
	/* Write rate limiting */
	if !az.rateLimiterWriter.TryAccept() {
		err := createArmRateLimitErr(true, "LBDelete")
		errChan := make(chan error, 1)
		resultChan := make(chan autorest.Response, 1)
		errChan <- err
		resultChan <- autorest.Response{}
		return resultChan, errChan
	}

	glog.V(10).Infof("azLoadBalancersClient.Delete(%q,%q): start", resourceGroupName, loadBalancerName)
	defer func() {
		glog.V(10).Infof("azLoadBalancersClient.Delete(%q,%q): end", resourceGroupName, loadBalancerName)
	}()

	errChan := make(chan error, 1)
	mc := newMetricContext("load_balancers", "delete", resourceGroupName, az.client.SubscriptionID)
	resultChan, proxyErrChan := az.client.Delete(resourceGroupName, loadBalancerName, cancel)
	err := <-proxyErrChan
	mc.Observe(err)
	errChan <- err
	return resultChan, errChan
}

func (az *azLoadBalancersClient) Get(resourceGroupName string, loadBalancerName string, expand string) (result network.LoadBalancer, err error) {
	err = createArmRateLimitErr(false, "LBGet")
	if !az.rateLimiterReader.TryAccept() {
		return
	}

	glog.V(10).Infof("azLoadBalancersClient.Get(%q,%q): start", resourceGroupName, loadBalancerName)
	defer func() {
		glog.V(10).Infof("azLoadBalancersClient.Get(%q,%q): end", resourceGroupName, loadBalancerName)
	}()

	mc := newMetricContext("load_balancers", "get", resourceGroupName, az.client.SubscriptionID)
	result, err = az.client.Get(resourceGroupName, loadBalancerName, expand)
	mc.Observe(err)
	return
}

func (az *azLoadBalancersClient) List(resourceGroupName string) (result network.LoadBalancerListResult, err error) {
	err = createArmRateLimitErr(false, "LBList")
	if !az.rateLimiterReader.TryAccept() {
		return
	}

	glog.V(10).Infof("azLoadBalancersClient.List(%q): start", resourceGroupName)
	defer func() {
		glog.V(10).Infof("azLoadBalancersClient.List(%q): end", resourceGroupName)
	}()

	mc := newMetricContext("load_balancers", "list", resourceGroupName, az.client.SubscriptionID)
	result, err = az.client.List(resourceGroupName)
	mc.Observe(err)
	return
}

func (az *azLoadBalancersClient) ListNextResults(resourceGroupName string, lastResult network.LoadBalancerListResult) (result network.LoadBalancerListResult, err error) {
	err = createArmRateLimitErr(false, "LBListNextResults")
	if !az.rateLimiterReader.TryAccept() {
		return
	}

	glog.V(10).Infof("azLoadBalancersClient.ListNextResults(%q): start", lastResult)
	defer func() {
		glog.V(10).Infof("azLoadBalancersClient.ListNextResults(%q): end", lastResult)
	}()

	mc := newMetricContext("load_balancers", "list_next_results", resourceGroupName, az.client.SubscriptionID)
	result, err = az.client.ListNextResults(lastResult)
	mc.Observe(err)
	return
}

// azPublicIPAddressesClient implements PublicIPAddressesClient.
type azPublicIPAddressesClient struct {
	client            network.PublicIPAddressesClient
	rateLimiterReader flowcontrol.RateLimiter
	rateLimiterWriter flowcontrol.RateLimiter
}

func newAzPublicIPAddressesClient(config *azClientConfig) *azPublicIPAddressesClient {
	publicIPAddressClient := network.NewPublicIPAddressesClient(config.subscriptionID)
	publicIPAddressClient.BaseURI = config.resourceManagerEndpoint
	publicIPAddressClient.Authorizer = autorest.NewBearerAuthorizer(config.servicePrincipalToken)
	publicIPAddressClient.PollingDelay = 5 * time.Second
	configureUserAgent(&publicIPAddressClient.Client)

	return &azPublicIPAddressesClient{
		rateLimiterReader: config.rateLimiterReader,
		rateLimiterWriter: config.rateLimiterWriter,
		client:            publicIPAddressClient,
	}
}

func (az *azPublicIPAddressesClient) CreateOrUpdate(resourceGroupName string, publicIPAddressName string, parameters network.PublicIPAddress, cancel <-chan struct{}) (<-chan network.PublicIPAddress, <-chan error) {
	/* Write rate limiting */
	if !az.rateLimiterWriter.TryAccept() {
		err := createArmRateLimitErr(true, "PublicIPCreateOrUpdate")
		errChan := make(chan error, 1)
		resultChan := make(chan network.PublicIPAddress, 1)
		errChan <- err
		resultChan <- network.PublicIPAddress{}
		return resultChan, errChan
	}

	glog.V(10).Infof("azPublicIPAddressesClient.CreateOrUpdate(%q,%q): start", resourceGroupName, publicIPAddressName)
	defer func() {
		glog.V(10).Infof("azPublicIPAddressesClient.CreateOrUpdate(%q,%q): end", resourceGroupName, publicIPAddressName)
	}()

	errChan := make(chan error, 1)
	mc := newMetricContext("public_ip_addresses", "create_or_update", resourceGroupName, az.client.SubscriptionID)
	resultChan, proxyErrChan := az.client.CreateOrUpdate(resourceGroupName, publicIPAddressName, parameters, cancel)
	err := <-proxyErrChan
	mc.Observe(err)
	errChan <- err
	return resultChan, errChan
}

func (az *azPublicIPAddressesClient) Delete(resourceGroupName string, publicIPAddressName string, cancel <-chan struct{}) (<-chan autorest.Response, <-chan error) {
	/* Write rate limiting */
	if !az.rateLimiterWriter.TryAccept() {
		err := createArmRateLimitErr(true, "PublicIPDelete")
		errChan := make(chan error, 1)
		resultChan := make(chan autorest.Response, 1)
		errChan <- err
		resultChan <- autorest.Response{}
		return resultChan, errChan
	}

	glog.V(10).Infof("azPublicIPAddressesClient.Delete(%q,%q): start", resourceGroupName, publicIPAddressName)
	defer func() {
		glog.V(10).Infof("azPublicIPAddressesClient.Delete(%q,%q): end", resourceGroupName, publicIPAddressName)
	}()

	errChan := make(chan error, 1)
	mc := newMetricContext("public_ip_addresses", "delete", resourceGroupName, az.client.SubscriptionID)
	resultChan, proxyErrChan := az.client.Delete(resourceGroupName, publicIPAddressName, cancel)
	err := <-proxyErrChan
	mc.Observe(err)
	errChan <- err
	return resultChan, errChan
}

func (az *azPublicIPAddressesClient) Get(resourceGroupName string, publicIPAddressName string, expand string) (result network.PublicIPAddress, err error) {
	err = createArmRateLimitErr(false, "PublicIPGet")
	if !az.rateLimiterReader.TryAccept() {
		return
	}

	glog.V(10).Infof("azPublicIPAddressesClient.Get(%q,%q): start", resourceGroupName, publicIPAddressName)
	defer func() {
		glog.V(10).Infof("azPublicIPAddressesClient.Get(%q,%q): end", resourceGroupName, publicIPAddressName)
	}()

	mc := newMetricContext("public_ip_addresses", "get", resourceGroupName, az.client.SubscriptionID)
	result, err = az.client.Get(resourceGroupName, publicIPAddressName, expand)
	mc.Observe(err)
	return
}

func (az *azPublicIPAddressesClient) List(resourceGroupName string) (result network.PublicIPAddressListResult, err error) {
	err = createArmRateLimitErr(false, "PublicIPList")
	if !az.rateLimiterReader.TryAccept() {
		return
	}

	glog.V(10).Infof("azPublicIPAddressesClient.List(%q): start", resourceGroupName)
	defer func() {
		glog.V(10).Infof("azPublicIPAddressesClient.List(%q): end", resourceGroupName)
	}()

	mc := newMetricContext("public_ip_addresses", "list", resourceGroupName, az.client.SubscriptionID)
	result, err = az.client.List(resourceGroupName)
	mc.Observe(err)
	return
}

func (az *azPublicIPAddressesClient) ListNextResults(resourceGroupName string, lastResults network.PublicIPAddressListResult) (result network.PublicIPAddressListResult, err error) {
	err = createArmRateLimitErr(false, "PublicIPListNextResults")
	if !az.rateLimiterReader.TryAccept() {
		return
	}

	glog.V(10).Infof("azPublicIPAddressesClient.ListNextResults(%q): start", lastResults)
	defer func() {
		glog.V(10).Infof("azPublicIPAddressesClient.ListNextResults(%q): end", lastResults)
	}()

	mc := newMetricContext("public_ip_addresses", "list_next_results", resourceGroupName, az.client.SubscriptionID)
	result, err = az.client.ListNextResults(lastResults)
	mc.Observe(err)
	return
}

// azSubnetsClient implements SubnetsClient.
type azSubnetsClient struct {
	client            network.SubnetsClient
	rateLimiterReader flowcontrol.RateLimiter
	rateLimiterWriter flowcontrol.RateLimiter
}

func newAzSubnetsClient(config *azClientConfig) *azSubnetsClient {
	subnetsClient := network.NewSubnetsClient(config.subscriptionID)
	subnetsClient.BaseURI = config.resourceManagerEndpoint
	subnetsClient.Authorizer = autorest.NewBearerAuthorizer(config.servicePrincipalToken)
	subnetsClient.PollingDelay = 5 * time.Second
	configureUserAgent(&subnetsClient.Client)

	return &azSubnetsClient{
		client:            subnetsClient,
		rateLimiterReader: config.rateLimiterReader,
		rateLimiterWriter: config.rateLimiterWriter,
	}
}

func (az *azSubnetsClient) CreateOrUpdate(resourceGroupName string, virtualNetworkName string, subnetName string, subnetParameters network.Subnet, cancel <-chan struct{}) (<-chan network.Subnet, <-chan error) {
	/* Write rate limiting */
	if !az.rateLimiterWriter.TryAccept() {
		err := createArmRateLimitErr(true, "SubnetCreateOrUpdate")
		errChan := make(chan error, 1)
		resultChan := make(chan network.Subnet, 1)
		errChan <- err
		resultChan <- network.Subnet{}
		return resultChan, errChan
	}

	glog.V(10).Infof("azSubnetsClient.CreateOrUpdate(%q,%q,%q): start", resourceGroupName, virtualNetworkName, subnetName)
	defer func() {
		glog.V(10).Infof("azSubnetsClient.CreateOrUpdate(%q,%q,%q): end", resourceGroupName, virtualNetworkName, subnetName)
	}()

	errChan := make(chan error, 1)
	mc := newMetricContext("subnets", "create_or_update", resourceGroupName, az.client.SubscriptionID)
	resultChan, proxyErrChan := az.client.CreateOrUpdate(resourceGroupName, virtualNetworkName, subnetName, subnetParameters, cancel)
	err := <-proxyErrChan
	mc.Observe(err)
	errChan <- err
	return resultChan, errChan
}

func (az *azSubnetsClient) Delete(resourceGroupName string, virtualNetworkName string, subnetName string, cancel <-chan struct{}) (<-chan autorest.Response, <-chan error) {
	/* Write rate limiting */
	if !az.rateLimiterWriter.TryAccept() {
		err := createArmRateLimitErr(true, "SubnetDelete")
		errChan := make(chan error, 1)
		resultChan := make(chan autorest.Response, 1)
		errChan <- err
		resultChan <- autorest.Response{}
		return resultChan, errChan
	}

	glog.V(10).Infof("azSubnetsClient.Delete(%q,%q,%q): start", resourceGroupName, virtualNetworkName, subnetName)
	defer func() {
		glog.V(10).Infof("azSubnetsClient.Delete(%q,%q,%q): end", resourceGroupName, virtualNetworkName, subnetName)
	}()

	errChan := make(chan error, 1)
	mc := newMetricContext("subnets", "delete", resourceGroupName, az.client.SubscriptionID)
	resultChan, proxyErrChan := az.client.Delete(resourceGroupName, virtualNetworkName, subnetName, cancel)
	err := <-proxyErrChan
	mc.Observe(err)
	errChan <- err
	return resultChan, errChan
}

func (az *azSubnetsClient) Get(resourceGroupName string, virtualNetworkName string, subnetName string, expand string) (result network.Subnet, err error) {
	err = createArmRateLimitErr(false, "SubnetGet")
	if !az.rateLimiterReader.TryAccept() {
		return
	}

	glog.V(10).Infof("azSubnetsClient.Get(%q,%q,%q): start", resourceGroupName, virtualNetworkName, subnetName)
	defer func() {
		glog.V(10).Infof("azSubnetsClient.Get(%q,%q,%q): end", resourceGroupName, virtualNetworkName, subnetName)
	}()

	mc := newMetricContext("subnets", "get", resourceGroupName, az.client.SubscriptionID)
	result, err = az.client.Get(resourceGroupName, virtualNetworkName, subnetName, expand)
	mc.Observe(err)
	return
}

func (az *azSubnetsClient) List(resourceGroupName string, virtualNetworkName string) (result network.SubnetListResult, err error) {
	err = createArmRateLimitErr(false, "SubnetList")
	if !az.rateLimiterReader.TryAccept() {
		return
	}

	glog.V(10).Infof("azSubnetsClient.List(%q,%q): start", resourceGroupName, virtualNetworkName)
	defer func() {
		glog.V(10).Infof("azSubnetsClient.List(%q,%q): end", resourceGroupName, virtualNetworkName)
	}()

	mc := newMetricContext("subnets", "list", resourceGroupName, az.client.SubscriptionID)
	result, err = az.client.List(resourceGroupName, virtualNetworkName)
	mc.Observe(err)
	return
}

// azSecurityGroupsClient implements SecurityGroupsClient.
type azSecurityGroupsClient struct {
	client            network.SecurityGroupsClient
	rateLimiterReader flowcontrol.RateLimiter
	rateLimiterWriter flowcontrol.RateLimiter
}

func newAzSecurityGroupsClient(config *azClientConfig) *azSecurityGroupsClient {
	securityGroupsClient := network.NewSecurityGroupsClient(config.subscriptionID)
	securityGroupsClient.BaseURI = config.resourceManagerEndpoint
	securityGroupsClient.Authorizer = autorest.NewBearerAuthorizer(config.servicePrincipalToken)
	securityGroupsClient.PollingDelay = 5 * time.Second
	configureUserAgent(&securityGroupsClient.Client)

	return &azSecurityGroupsClient{
		client:            securityGroupsClient,
		rateLimiterReader: config.rateLimiterReader,
		rateLimiterWriter: config.rateLimiterWriter,
	}
}

func (az *azSecurityGroupsClient) CreateOrUpdate(resourceGroupName string, networkSecurityGroupName string, parameters network.SecurityGroup, cancel <-chan struct{}) (<-chan network.SecurityGroup, <-chan error) {
	/* Write rate limiting */
	if !az.rateLimiterWriter.TryAccept() {
		err := createArmRateLimitErr(true, "NSGCreateOrUpdate")
		errChan := make(chan error, 1)
		resultChan := make(chan network.SecurityGroup, 1)
		errChan <- err
		resultChan <- network.SecurityGroup{}
		return resultChan, errChan
	}

	glog.V(10).Infof("azSecurityGroupsClient.CreateOrUpdate(%q,%q): start", resourceGroupName, networkSecurityGroupName)
	defer func() {
		glog.V(10).Infof("azSecurityGroupsClient.CreateOrUpdate(%q,%q): end", resourceGroupName, networkSecurityGroupName)
	}()

	errChan := make(chan error, 1)
	mc := newMetricContext("security_groups", "create_or_update", resourceGroupName, az.client.SubscriptionID)
	resultChan, proxyErrChan := az.client.CreateOrUpdate(resourceGroupName, networkSecurityGroupName, parameters, cancel)
	err := <-proxyErrChan
	mc.Observe(err)
	errChan <- err
	return resultChan, errChan
}

func (az *azSecurityGroupsClient) Delete(resourceGroupName string, networkSecurityGroupName string, cancel <-chan struct{}) (<-chan autorest.Response, <-chan error) {
	/* Write rate limiting */
	if !az.rateLimiterWriter.TryAccept() {
		err := createArmRateLimitErr(true, "NSGDelete")
		errChan := make(chan error, 1)
		resultChan := make(chan autorest.Response, 1)
		errChan <- err
		resultChan <- autorest.Response{}
		return resultChan, errChan
	}

	glog.V(10).Infof("azSecurityGroupsClient.Delete(%q,%q): start", resourceGroupName, networkSecurityGroupName)
	defer func() {
		glog.V(10).Infof("azSecurityGroupsClient.Delete(%q,%q): end", resourceGroupName, networkSecurityGroupName)
	}()

	errChan := make(chan error, 1)
	mc := newMetricContext("security_groups", "delete", resourceGroupName, az.client.SubscriptionID)
	resultChan, proxyErrChan := az.client.Delete(resourceGroupName, networkSecurityGroupName, cancel)
	err := <-proxyErrChan
	mc.Observe(err)
	errChan <- err
	return resultChan, errChan
}

func (az *azSecurityGroupsClient) Get(resourceGroupName string, networkSecurityGroupName string, expand string) (result network.SecurityGroup, err error) {
	err = createArmRateLimitErr(false, "NSGGet")
	if !az.rateLimiterReader.TryAccept() {
		return
	}

	glog.V(10).Infof("azSecurityGroupsClient.Get(%q,%q): start", resourceGroupName, networkSecurityGroupName)
	defer func() {
		glog.V(10).Infof("azSecurityGroupsClient.Get(%q,%q): end", resourceGroupName, networkSecurityGroupName)
	}()

	mc := newMetricContext("security_groups", "get", resourceGroupName, az.client.SubscriptionID)
	result, err = az.client.Get(resourceGroupName, networkSecurityGroupName, expand)
	mc.Observe(err)
	return
}

func (az *azSecurityGroupsClient) List(resourceGroupName string) (result network.SecurityGroupListResult, err error) {
	err = createArmRateLimitErr(false, "NSGList")
	if !az.rateLimiterReader.TryAccept() {
		return
	}

	glog.V(10).Infof("azSecurityGroupsClient.List(%q): start", resourceGroupName)
	defer func() {
		glog.V(10).Infof("azSecurityGroupsClient.List(%q): end", resourceGroupName)
	}()

	mc := newMetricContext("security_groups", "list", resourceGroupName, az.client.SubscriptionID)
	result, err = az.client.List(resourceGroupName)
	mc.Observe(err)
	return
}

// azVirtualMachineScaleSetsClient implements VirtualMachineScaleSetsClient.
type azVirtualMachineScaleSetsClient struct {
<<<<<<< HEAD
	client            compute.VirtualMachineScaleSetsClient
	rateLimiterReader flowcontrol.RateLimiter
	rateLimiterWriter flowcontrol.RateLimiter
=======
	client      computepreview.VirtualMachineScaleSetsClient
	rateLimiter flowcontrol.RateLimiter
>>>>>>> d3366076
}

func newAzVirtualMachineScaleSetsClient(config *azClientConfig) *azVirtualMachineScaleSetsClient {
	virtualMachineScaleSetsClient := computepreview.NewVirtualMachineScaleSetsClient(config.subscriptionID)
	virtualMachineScaleSetsClient.BaseURI = config.resourceManagerEndpoint
	virtualMachineScaleSetsClient.Authorizer = autorest.NewBearerAuthorizer(config.servicePrincipalToken)
	virtualMachineScaleSetsClient.PollingDelay = 5 * time.Second
	configureUserAgent(&virtualMachineScaleSetsClient.Client)

	return &azVirtualMachineScaleSetsClient{
		client:            virtualMachineScaleSetsClient,
		rateLimiterReader: config.rateLimiterReader,
		rateLimiterWriter: config.rateLimiterWriter,
	}
}

<<<<<<< HEAD
func (az *azVirtualMachineScaleSetsClient) CreateOrUpdate(resourceGroupName string, VMScaleSetName string, parameters compute.VirtualMachineScaleSet, cancel <-chan struct{}) (<-chan compute.VirtualMachineScaleSet, <-chan error) {
	/* Write rate limiting */
	if !az.rateLimiterWriter.TryAccept() {
		err := createArmRateLimitErr(true, "VMSSCreateOrUpdate")
		errChan := make(chan error, 1)
		resultChan := make(chan compute.VirtualMachineScaleSet, 1)
		errChan <- err
		resultChan <- compute.VirtualMachineScaleSet{}
		return resultChan, errChan
	}

=======
func (az *azVirtualMachineScaleSetsClient) CreateOrUpdate(ctx context.Context, resourceGroupName string, VMScaleSetName string, parameters computepreview.VirtualMachineScaleSet) (resp *http.Response, err error) {
	az.rateLimiter.Accept()
>>>>>>> d3366076
	glog.V(10).Infof("azVirtualMachineScaleSetsClient.CreateOrUpdate(%q,%q): start", resourceGroupName, VMScaleSetName)
	defer func() {
		glog.V(10).Infof("azVirtualMachineScaleSetsClient.CreateOrUpdate(%q,%q): end", resourceGroupName, VMScaleSetName)
	}()

	mc := newMetricContext("vmss", "create_or_update", resourceGroupName, az.client.SubscriptionID)
	future, err := az.client.CreateOrUpdate(ctx, resourceGroupName, VMScaleSetName, parameters)
	mc.Observe(err)
	if err != nil {
		return future.Response(), err
	}

	err = future.WaitForCompletion(ctx, az.client.Client)
	mc.Observe(err)
	return future.Response(), err
}

<<<<<<< HEAD
func (az *azVirtualMachineScaleSetsClient) Get(resourceGroupName string, VMScaleSetName string) (result compute.VirtualMachineScaleSet, err error) {
	err = createArmRateLimitErr(false, "VMSSGet")
	if !az.rateLimiterReader.TryAccept() {
		return
	}

=======
func (az *azVirtualMachineScaleSetsClient) Get(ctx context.Context, resourceGroupName string, VMScaleSetName string) (result computepreview.VirtualMachineScaleSet, err error) {
	az.rateLimiter.Accept()
>>>>>>> d3366076
	glog.V(10).Infof("azVirtualMachineScaleSetsClient.Get(%q,%q): start", resourceGroupName, VMScaleSetName)
	defer func() {
		glog.V(10).Infof("azVirtualMachineScaleSetsClient.Get(%q,%q): end", resourceGroupName, VMScaleSetName)
	}()

	mc := newMetricContext("vmss", "get", resourceGroupName, az.client.SubscriptionID)
	result, err = az.client.Get(ctx, resourceGroupName, VMScaleSetName)
	mc.Observe(err)
	return
}

<<<<<<< HEAD
func (az *azVirtualMachineScaleSetsClient) List(resourceGroupName string) (result compute.VirtualMachineScaleSetListResult, err error) {
	err = createArmRateLimitErr(false, "VMSSList")
	if !az.rateLimiterReader.TryAccept() {
		return
	}

=======
func (az *azVirtualMachineScaleSetsClient) List(ctx context.Context, resourceGroupName string) (result []computepreview.VirtualMachineScaleSet, err error) {
	az.rateLimiter.Accept()
>>>>>>> d3366076
	glog.V(10).Infof("azVirtualMachineScaleSetsClient.List(%q,%q): start", resourceGroupName)
	defer func() {
		glog.V(10).Infof("azVirtualMachineScaleSetsClient.List(%q,%q): end", resourceGroupName)
	}()

	mc := newMetricContext("vmss", "list", resourceGroupName, az.client.SubscriptionID)
	iterator, err := az.client.ListComplete(ctx, resourceGroupName)
	mc.Observe(err)
	if err != nil {
		return nil, err
	}

<<<<<<< HEAD
func (az *azVirtualMachineScaleSetsClient) ListNextResults(resourceGroupName string, lastResults compute.VirtualMachineScaleSetListResult) (result compute.VirtualMachineScaleSetListResult, err error) {
	err = createArmRateLimitErr(false, "VMSSListNextResults")
	if !az.rateLimiterReader.TryAccept() {
		return
	}

	glog.V(10).Infof("azVirtualMachineScaleSetsClient.ListNextResults(%q): start", lastResults)
	defer func() {
		glog.V(10).Infof("azVirtualMachineScaleSetsClient.ListNextResults(%q): end", lastResults)
	}()
=======
	result = make([]computepreview.VirtualMachineScaleSet, 0)
	for ; iterator.NotDone(); err = iterator.Next() {
		if err != nil {
			return nil, err
		}
>>>>>>> d3366076

		result = append(result, iterator.Value())
	}

	return result, nil
}

<<<<<<< HEAD
func (az *azVirtualMachineScaleSetsClient) UpdateInstances(resourceGroupName string, VMScaleSetName string, VMInstanceIDs compute.VirtualMachineScaleSetVMInstanceRequiredIDs, cancel <-chan struct{}) (<-chan compute.OperationStatusResponse, <-chan error) {
	/* Write rate limiting */
	if !az.rateLimiterWriter.TryAccept() {
		err := createArmRateLimitErr(true, "VMSSUpdateInstances")
		errChan := make(chan error, 1)
		resultChan := make(chan compute.OperationStatusResponse, 1)
		errChan <- err
		resultChan <- compute.OperationStatusResponse{}
		return resultChan, errChan
	}

=======
func (az *azVirtualMachineScaleSetsClient) UpdateInstances(ctx context.Context, resourceGroupName string, VMScaleSetName string, VMInstanceIDs computepreview.VirtualMachineScaleSetVMInstanceRequiredIDs) (resp *http.Response, err error) {
	az.rateLimiter.Accept()
>>>>>>> d3366076
	glog.V(10).Infof("azVirtualMachineScaleSetsClient.UpdateInstances(%q,%q,%q): start", resourceGroupName, VMScaleSetName, VMInstanceIDs)
	defer func() {
		glog.V(10).Infof("azVirtualMachineScaleSetsClient.UpdateInstances(%q,%q,%q): end", resourceGroupName, VMScaleSetName, VMInstanceIDs)
	}()

	mc := newMetricContext("vmss", "update_instances", resourceGroupName, az.client.SubscriptionID)
	future, err := az.client.UpdateInstances(ctx, resourceGroupName, VMScaleSetName, VMInstanceIDs)
	mc.Observe(err)
	if err != nil {
		return future.Response(), err
	}

	err = future.WaitForCompletion(ctx, az.client.Client)
	mc.Observe(err)
	return future.Response(), err
}

// azVirtualMachineScaleSetVMsClient implements VirtualMachineScaleSetVMsClient.
type azVirtualMachineScaleSetVMsClient struct {
<<<<<<< HEAD
	client            compute.VirtualMachineScaleSetVMsClient
	rateLimiterReader flowcontrol.RateLimiter
	rateLimiterWriter flowcontrol.RateLimiter
=======
	client      computepreview.VirtualMachineScaleSetVMsClient
	rateLimiter flowcontrol.RateLimiter
>>>>>>> d3366076
}

func newAzVirtualMachineScaleSetVMsClient(config *azClientConfig) *azVirtualMachineScaleSetVMsClient {
	virtualMachineScaleSetVMsClient := computepreview.NewVirtualMachineScaleSetVMsClient(config.subscriptionID)
	virtualMachineScaleSetVMsClient.BaseURI = config.resourceManagerEndpoint
	virtualMachineScaleSetVMsClient.Authorizer = autorest.NewBearerAuthorizer(config.servicePrincipalToken)
	virtualMachineScaleSetVMsClient.PollingDelay = 5 * time.Second
	configureUserAgent(&virtualMachineScaleSetVMsClient.Client)

	return &azVirtualMachineScaleSetVMsClient{
		client:            virtualMachineScaleSetVMsClient,
		rateLimiterReader: config.rateLimiterReader,
		rateLimiterWriter: config.rateLimiterWriter,
	}
}

<<<<<<< HEAD
func (az *azVirtualMachineScaleSetVMsClient) Get(resourceGroupName string, VMScaleSetName string, instanceID string) (result compute.VirtualMachineScaleSetVM, err error) {
	err = createArmRateLimitErr(false, "VMSSGet")
	if !az.rateLimiterReader.TryAccept() {
		return
	}

=======
func (az *azVirtualMachineScaleSetVMsClient) Get(ctx context.Context, resourceGroupName string, VMScaleSetName string, instanceID string) (result computepreview.VirtualMachineScaleSetVM, err error) {
	az.rateLimiter.Accept()
>>>>>>> d3366076
	glog.V(10).Infof("azVirtualMachineScaleSetVMsClient.Get(%q,%q,%q): start", resourceGroupName, VMScaleSetName, instanceID)
	defer func() {
		glog.V(10).Infof("azVirtualMachineScaleSetVMsClient.Get(%q,%q,%q): end", resourceGroupName, VMScaleSetName, instanceID)
	}()

	mc := newMetricContext("vmssvm", "get", resourceGroupName, az.client.SubscriptionID)
	result, err = az.client.Get(ctx, resourceGroupName, VMScaleSetName, instanceID)
	mc.Observe(err)
	return
}

<<<<<<< HEAD
func (az *azVirtualMachineScaleSetVMsClient) GetInstanceView(resourceGroupName string, VMScaleSetName string, instanceID string) (result compute.VirtualMachineScaleSetVMInstanceView, err error) {
	err = createArmRateLimitErr(false, "VMSSGetInstanceView")
	if !az.rateLimiterReader.TryAccept() {
		return
	}

=======
func (az *azVirtualMachineScaleSetVMsClient) GetInstanceView(ctx context.Context, resourceGroupName string, VMScaleSetName string, instanceID string) (result computepreview.VirtualMachineScaleSetVMInstanceView, err error) {
	az.rateLimiter.Accept()
>>>>>>> d3366076
	glog.V(10).Infof("azVirtualMachineScaleSetVMsClient.GetInstanceView(%q,%q,%q): start", resourceGroupName, VMScaleSetName, instanceID)
	defer func() {
		glog.V(10).Infof("azVirtualMachineScaleSetVMsClient.GetInstanceView(%q,%q,%q): end", resourceGroupName, VMScaleSetName, instanceID)
	}()

	mc := newMetricContext("vmssvm", "get_instance_view", resourceGroupName, az.client.SubscriptionID)
	result, err = az.client.GetInstanceView(ctx, resourceGroupName, VMScaleSetName, instanceID)
	mc.Observe(err)
	return
}

<<<<<<< HEAD
func (az *azVirtualMachineScaleSetVMsClient) List(resourceGroupName string, virtualMachineScaleSetName string, filter string, selectParameter string, expand string) (result compute.VirtualMachineScaleSetVMListResult, err error) {
	err = createArmRateLimitErr(false, "VMSSList")
	if !az.rateLimiterReader.TryAccept() {
		return
	}

=======
func (az *azVirtualMachineScaleSetVMsClient) List(ctx context.Context, resourceGroupName string, virtualMachineScaleSetName string, filter string, selectParameter string, expand string) (result []computepreview.VirtualMachineScaleSetVM, err error) {
	az.rateLimiter.Accept()
>>>>>>> d3366076
	glog.V(10).Infof("azVirtualMachineScaleSetVMsClient.List(%q,%q,%q): start", resourceGroupName, virtualMachineScaleSetName, filter)
	defer func() {
		glog.V(10).Infof("azVirtualMachineScaleSetVMsClient.List(%q,%q,%q): end", resourceGroupName, virtualMachineScaleSetName, filter)
	}()

	mc := newMetricContext("vmssvm", "list", resourceGroupName, az.client.SubscriptionID)
	iterator, err := az.client.ListComplete(ctx, resourceGroupName, virtualMachineScaleSetName, filter, selectParameter, expand)
	mc.Observe(err)
	if err != nil {
		return nil, err
	}

	result = make([]computepreview.VirtualMachineScaleSetVM, 0)
	for ; iterator.NotDone(); err = iterator.Next() {
		if err != nil {
			return nil, err
		}

		result = append(result, iterator.Value())
	}

	return result, nil
}

<<<<<<< HEAD
func (az *azVirtualMachineScaleSetVMsClient) ListNextResults(resourceGroupName string, lastResults compute.VirtualMachineScaleSetVMListResult) (result compute.VirtualMachineScaleSetVMListResult, err error) {
	err = createArmRateLimitErr(false, "VMSSListNextResults")
	if !az.rateLimiterReader.TryAccept() {
		return
	}

	glog.V(10).Infof("azVirtualMachineScaleSetVMsClient.ListNextResults(%q,%q,%q): start", lastResults)
=======
func (az *azVirtualMachineScaleSetVMsClient) Update(ctx context.Context, resourceGroupName string, VMScaleSetName string, instanceID string, parameters computepreview.VirtualMachineScaleSetVM) (resp *http.Response, err error) {
	az.rateLimiter.Accept()
	glog.V(10).Infof("azVirtualMachineScaleSetVMsClient.Update(%q,%q,%q): start", resourceGroupName, VMScaleSetName, instanceID)
>>>>>>> d3366076
	defer func() {
		glog.V(10).Infof("azVirtualMachineScaleSetVMsClient.Update(%q,%q,%q): end", resourceGroupName, VMScaleSetName, instanceID)
	}()

	mc := newMetricContext("vmssvm", "update", resourceGroupName, az.client.SubscriptionID)
	future, err := az.client.Update(ctx, resourceGroupName, VMScaleSetName, instanceID, parameters)
	mc.Observe(err)
	if err != nil {
		return future.Response(), err
	}

	err = future.WaitForCompletion(ctx, az.client.Client)
	mc.Observe(err)
	return future.Response(), err
}

// azRoutesClient implements RoutesClient.
type azRoutesClient struct {
	client            network.RoutesClient
	rateLimiterReader flowcontrol.RateLimiter
	rateLimiterWriter flowcontrol.RateLimiter
}

func newAzRoutesClient(config *azClientConfig) *azRoutesClient {
	routesClient := network.NewRoutesClient(config.subscriptionID)
	routesClient.BaseURI = config.resourceManagerEndpoint
	routesClient.Authorizer = autorest.NewBearerAuthorizer(config.servicePrincipalToken)
	routesClient.PollingDelay = 5 * time.Second
	configureUserAgent(&routesClient.Client)

	return &azRoutesClient{
		client:            routesClient,
		rateLimiterReader: config.rateLimiterReader,
		rateLimiterWriter: config.rateLimiterWriter,
	}
}

func (az *azRoutesClient) CreateOrUpdate(resourceGroupName string, routeTableName string, routeName string, routeParameters network.Route, cancel <-chan struct{}) (<-chan network.Route, <-chan error) {
	/* Write rate limiting */
	if !az.rateLimiterWriter.TryAccept() {
		err := createArmRateLimitErr(true, "RouteCreateOrUpdate")
		errChan := make(chan error, 1)
		resultChan := make(chan network.Route, 1)
		errChan <- err
		resultChan <- network.Route{}
		return resultChan, errChan
	}

	glog.V(10).Infof("azRoutesClient.CreateOrUpdate(%q,%q,%q): start", resourceGroupName, routeTableName, routeName)
	defer func() {
		glog.V(10).Infof("azRoutesClient.CreateOrUpdate(%q,%q,%q): end", resourceGroupName, routeTableName, routeName)
	}()

	errChan := make(chan error, 1)
	mc := newMetricContext("routes", "create_or_update", resourceGroupName, az.client.SubscriptionID)
	resultChan, proxyErrChan := az.client.CreateOrUpdate(resourceGroupName, routeTableName, routeName, routeParameters, cancel)
	err := <-proxyErrChan
	mc.Observe(err)
	errChan <- err
	return resultChan, errChan
}

func (az *azRoutesClient) Delete(resourceGroupName string, routeTableName string, routeName string, cancel <-chan struct{}) (<-chan autorest.Response, <-chan error) {
	/* Write rate limiting */
	if !az.rateLimiterWriter.TryAccept() {
		err := createArmRateLimitErr(true, "RouteDelete")
		errChan := make(chan error, 1)
		resultChan := make(chan autorest.Response, 1)
		errChan <- err
		resultChan <- autorest.Response{}
		return resultChan, errChan
	}

	glog.V(10).Infof("azRoutesClient.Delete(%q,%q,%q): start", resourceGroupName, routeTableName, routeName)
	defer func() {
		glog.V(10).Infof("azRoutesClient.Delete(%q,%q,%q): end", resourceGroupName, routeTableName, routeName)
	}()

	errChan := make(chan error, 1)
	mc := newMetricContext("routes", "delete", resourceGroupName, az.client.SubscriptionID)
	resultChan, proxyErrChan := az.client.Delete(resourceGroupName, routeTableName, routeName, cancel)
	err := <-proxyErrChan
	mc.Observe(err)
	errChan <- err
	return resultChan, errChan
}

// azRouteTablesClient implements RouteTablesClient.
type azRouteTablesClient struct {
	client            network.RouteTablesClient
	rateLimiterReader flowcontrol.RateLimiter
	rateLimiterWriter flowcontrol.RateLimiter
}

func newAzRouteTablesClient(config *azClientConfig) *azRouteTablesClient {
	routeTablesClient := network.NewRouteTablesClient(config.subscriptionID)
	routeTablesClient.BaseURI = config.resourceManagerEndpoint
	routeTablesClient.Authorizer = autorest.NewBearerAuthorizer(config.servicePrincipalToken)
	routeTablesClient.PollingDelay = 5 * time.Second
	configureUserAgent(&routeTablesClient.Client)

	return &azRouteTablesClient{
		client:            routeTablesClient,
		rateLimiterReader: config.rateLimiterReader,
		rateLimiterWriter: config.rateLimiterWriter,
	}
}

func (az *azRouteTablesClient) CreateOrUpdate(resourceGroupName string, routeTableName string, parameters network.RouteTable, cancel <-chan struct{}) (<-chan network.RouteTable, <-chan error) {
	/* Write rate limiting */
	if !az.rateLimiterWriter.TryAccept() {
		err := createArmRateLimitErr(true, "RouteTableCreateOrUpdate")
		errChan := make(chan error, 1)
		resultChan := make(chan network.RouteTable, 1)
		errChan <- err
		resultChan <- network.RouteTable{}
		return resultChan, errChan
	}

	glog.V(10).Infof("azRouteTablesClient.CreateOrUpdate(%q,%q): start", resourceGroupName, routeTableName)
	defer func() {
		glog.V(10).Infof("azRouteTablesClient.CreateOrUpdate(%q,%q): end", resourceGroupName, routeTableName)
	}()

	errChan := make(chan error, 1)
	mc := newMetricContext("route_tables", "create_or_update", resourceGroupName, az.client.SubscriptionID)
	resultChan, proxyErrChan := az.client.CreateOrUpdate(resourceGroupName, routeTableName, parameters, cancel)
	err := <-proxyErrChan
	mc.Observe(err)
	errChan <- err
	return resultChan, errChan
}

func (az *azRouteTablesClient) Get(resourceGroupName string, routeTableName string, expand string) (result network.RouteTable, err error) {
	err = createArmRateLimitErr(false, "GetRouteTable")
	if !az.rateLimiterReader.TryAccept() {
		return
	}

	glog.V(10).Infof("azRouteTablesClient.Get(%q,%q): start", resourceGroupName, routeTableName)
	defer func() {
		glog.V(10).Infof("azRouteTablesClient.Get(%q,%q): end", resourceGroupName, routeTableName)
	}()

	mc := newMetricContext("route_tables", "get", resourceGroupName, az.client.SubscriptionID)
	result, err = az.client.Get(resourceGroupName, routeTableName, expand)
	mc.Observe(err)
	return
}

// azStorageAccountClient implements StorageAccountClient.
type azStorageAccountClient struct {
	client            storage.AccountsClient
	rateLimiterReader flowcontrol.RateLimiter
	rateLimiterWriter flowcontrol.RateLimiter
}

func newAzStorageAccountClient(config *azClientConfig) *azStorageAccountClient {
	storageAccountClient := storage.NewAccountsClientWithBaseURI(config.resourceManagerEndpoint, config.subscriptionID)
	storageAccountClient.Authorizer = autorest.NewBearerAuthorizer(config.servicePrincipalToken)
	storageAccountClient.PollingDelay = 5 * time.Second
	configureUserAgent(&storageAccountClient.Client)

	return &azStorageAccountClient{
		client:            storageAccountClient,
		rateLimiterReader: config.rateLimiterReader,
		rateLimiterWriter: config.rateLimiterWriter,
	}
}

func (az *azStorageAccountClient) Create(resourceGroupName string, accountName string, parameters storage.AccountCreateParameters, cancel <-chan struct{}) (<-chan storage.Account, <-chan error) {
	/* Write rate limiting */
	if !az.rateLimiterWriter.TryAccept() {
		err := createArmRateLimitErr(true, "StorageAccountCreate")
		errChan := make(chan error, 1)
		resultChan := make(chan storage.Account, 1)
		errChan <- err
		resultChan <- storage.Account{}
		return resultChan, errChan
	}

	glog.V(10).Infof("azStorageAccountClient.Create(%q,%q): start", resourceGroupName, accountName)
	defer func() {
		glog.V(10).Infof("azStorageAccountClient.Create(%q,%q): end", resourceGroupName, accountName)
	}()

	errChan := make(chan error, 1)
	mc := newMetricContext("storage_account", "create", resourceGroupName, az.client.SubscriptionID)
	resultChan, proxyErrChan := az.client.Create(resourceGroupName, accountName, parameters, cancel)
	err := <-proxyErrChan
	mc.Observe(err)
	errChan <- err
	return resultChan, errChan
}

func (az *azStorageAccountClient) Delete(resourceGroupName string, accountName string) (result autorest.Response, err error) {
	err = createArmRateLimitErr(false, "DeleteStorageAccount")
	if !az.rateLimiterReader.TryAccept() {
		return
	}

	glog.V(10).Infof("azStorageAccountClient.Delete(%q,%q): start", resourceGroupName, accountName)
	defer func() {
		glog.V(10).Infof("azStorageAccountClient.Delete(%q,%q): end", resourceGroupName, accountName)
	}()

	mc := newMetricContext("storage_account", "delete", resourceGroupName, az.client.SubscriptionID)
	result, err = az.client.Delete(resourceGroupName, accountName)
	mc.Observe(err)
	return
}

func (az *azStorageAccountClient) ListKeys(resourceGroupName string, accountName string) (result storage.AccountListKeysResult, err error) {
	err = createArmRateLimitErr(false, "ListStorageAccountKeys")
	if !az.rateLimiterReader.TryAccept() {
		return
	}

	glog.V(10).Infof("azStorageAccountClient.ListKeys(%q,%q): start", resourceGroupName, accountName)
	defer func() {
		glog.V(10).Infof("azStorageAccountClient.ListKeys(%q,%q): end", resourceGroupName, accountName)
	}()

	mc := newMetricContext("storage_account", "list_keys", resourceGroupName, az.client.SubscriptionID)
	result, err = az.client.ListKeys(resourceGroupName, accountName)
	mc.Observe(err)
	return
}

func (az *azStorageAccountClient) ListByResourceGroup(resourceGroupName string) (result storage.AccountListResult, err error) {
	err = createArmRateLimitErr(false, "ListStorageAccountsByResourceGroup")
	if !az.rateLimiterReader.TryAccept() {
		return
	}

	glog.V(10).Infof("azStorageAccountClient.ListByResourceGroup(%q): start", resourceGroupName)
	defer func() {
		glog.V(10).Infof("azStorageAccountClient.ListByResourceGroup(%q): end", resourceGroupName)
	}()

	mc := newMetricContext("storage_account", "list_by_resource_group", resourceGroupName, az.client.SubscriptionID)
	result, err = az.client.ListByResourceGroup(resourceGroupName)
	mc.Observe(err)
	return
}

func (az *azStorageAccountClient) GetProperties(resourceGroupName string, accountName string) (result storage.Account, err error) {
	err = createArmRateLimitErr(false, "GetStorageAccount/Properties")
	if !az.rateLimiterReader.TryAccept() {
		return
	}

	glog.V(10).Infof("azStorageAccountClient.GetProperties(%q,%q): start", resourceGroupName, accountName)
	defer func() {
		glog.V(10).Infof("azStorageAccountClient.GetProperties(%q,%q): end", resourceGroupName, accountName)
	}()

	mc := newMetricContext("storage_account", "get_properties", resourceGroupName, az.client.SubscriptionID)
	result, err = az.client.GetProperties(resourceGroupName, accountName)
	mc.Observe(err)
	return
}

// azDisksClient implements DisksClient.
type azDisksClient struct {
	client            disk.DisksClient
	rateLimiterReader flowcontrol.RateLimiter
	rateLimiterWriter flowcontrol.RateLimiter
}

func newAzDisksClient(config *azClientConfig) *azDisksClient {
	disksClient := disk.NewDisksClientWithBaseURI(config.resourceManagerEndpoint, config.subscriptionID)
	disksClient.Authorizer = autorest.NewBearerAuthorizer(config.servicePrincipalToken)
	disksClient.PollingDelay = 5 * time.Second
	configureUserAgent(&disksClient.Client)

	return &azDisksClient{
		client:            disksClient,
		rateLimiterReader: config.rateLimiterReader,
		rateLimiterWriter: config.rateLimiterWriter,
	}
}

func (az *azDisksClient) CreateOrUpdate(resourceGroupName string, diskName string, diskParameter disk.Model, cancel <-chan struct{}) (<-chan disk.Model, <-chan error) {

	/* Write rate limiting */
	if !az.rateLimiterWriter.TryAccept() {
		err := createArmRateLimitErr(true, "DiskCreateOrUpdate")
		errChan := make(chan error, 1)
		resultChan := make(chan disk.Model, 1)
		errChan <- err
		resultChan <- disk.Model{}
		return resultChan, errChan
	}

	glog.V(10).Infof("azDisksClient.CreateOrUpdate(%q,%q): start", resourceGroupName, diskName)
	defer func() {
		glog.V(10).Infof("azDisksClient.CreateOrUpdate(%q,%q): end", resourceGroupName, diskName)
	}()

	errChan := make(chan error, 1)
	mc := newMetricContext("disks", "create_or_update", resourceGroupName, az.client.SubscriptionID)
	resultChan, proxyErrChan := az.client.CreateOrUpdate(resourceGroupName, diskName, diskParameter, cancel)
	err := <-proxyErrChan
	mc.Observe(err)
	errChan <- err
	return resultChan, errChan
}

func (az *azDisksClient) Delete(resourceGroupName string, diskName string, cancel <-chan struct{}) (<-chan disk.OperationStatusResponse, <-chan error) {
	/* Write rate limiting */
	if !az.rateLimiterWriter.TryAccept() {
		err := createArmRateLimitErr(true, "DiskDelete")
		errChan := make(chan error, 1)
		resultChan := make(chan disk.OperationStatusResponse, 1)
		errChan <- err
		resultChan <- disk.OperationStatusResponse{}
		return resultChan, errChan
	}

	glog.V(10).Infof("azDisksClient.Delete(%q,%q): start", resourceGroupName, diskName)
	defer func() {
		glog.V(10).Infof("azDisksClient.Delete(%q,%q): end", resourceGroupName, diskName)
	}()

	errChan := make(chan error, 1)
	mc := newMetricContext("disks", "delete", resourceGroupName, az.client.SubscriptionID)
	resultChan, proxyErrChan := az.client.Delete(resourceGroupName, diskName, cancel)
	err := <-proxyErrChan
	mc.Observe(err)
	errChan <- err
	return resultChan, errChan
}

func (az *azDisksClient) Get(resourceGroupName string, diskName string) (result disk.Model, err error) {
	err = createArmRateLimitErr(false, "GetDisk")
	if !az.rateLimiterReader.TryAccept() {
		return
	}

	glog.V(10).Infof("azDisksClient.Get(%q,%q): start", resourceGroupName, diskName)
	defer func() {
		glog.V(10).Infof("azDisksClient.Get(%q,%q): end", resourceGroupName, diskName)
	}()

	mc := newMetricContext("disks", "get", resourceGroupName, az.client.SubscriptionID)
	result, err = az.client.Get(resourceGroupName, diskName)
	mc.Observe(err)
	return
}<|MERGE_RESOLUTION|>--- conflicted
+++ resolved
@@ -17,12 +17,9 @@
 package azure
 
 import (
-<<<<<<< HEAD
+	"context"
 	"fmt"
-=======
-	"context"
 	"net/http"
->>>>>>> d3366076
 	"time"
 
 	"github.com/Azure/azure-sdk-for-go/arm/compute"
@@ -201,8 +198,8 @@
 }
 
 func (az *azVirtualMachinesClient) Get(resourceGroupName string, VMName string, expand compute.InstanceViewTypes) (result compute.VirtualMachine, err error) {
-	err = createArmRateLimitErr(false, "VMGet")
-	if !az.rateLimiterReader.TryAccept() {
+	if !az.rateLimiterReader.TryAccept() {
+		err = createArmRateLimitErr(false, "VMGet")
 		return
 	}
 
@@ -218,8 +215,8 @@
 }
 
 func (az *azVirtualMachinesClient) List(resourceGroupName string) (result compute.VirtualMachineListResult, err error) {
-	err = createArmRateLimitErr(false, "VMList")
-	if !az.rateLimiterReader.TryAccept() {
+	if !az.rateLimiterReader.TryAccept() {
+		err = createArmRateLimitErr(false, "VMList")
 		return
 	}
 
@@ -235,8 +232,8 @@
 }
 
 func (az *azVirtualMachinesClient) ListNextResults(resourceGroupName string, lastResults compute.VirtualMachineListResult) (result compute.VirtualMachineListResult, err error) {
-	err = createArmRateLimitErr(false, "VMListNextResults")
-	if !az.rateLimiterReader.TryAccept() {
+	if !az.rateLimiterReader.TryAccept() {
+		err = createArmRateLimitErr(false, "VMListNextResults")
 		return
 	}
 
@@ -273,7 +270,6 @@
 }
 
 func (az *azInterfacesClient) CreateOrUpdate(resourceGroupName string, networkInterfaceName string, parameters network.Interface, cancel <-chan struct{}) (<-chan network.Interface, <-chan error) {
-
 	/* Write rate limiting */
 	if !az.rateLimiterWriter.TryAccept() {
 		err := createArmRateLimitErr(true, "NiCreateOrUpdate")
@@ -299,8 +295,8 @@
 }
 
 func (az *azInterfacesClient) Get(resourceGroupName string, networkInterfaceName string, expand string) (result network.Interface, err error) {
-	err = createArmRateLimitErr(false, "NicGet")
-	if !az.rateLimiterReader.TryAccept() {
+	if !az.rateLimiterReader.TryAccept() {
+		err = createArmRateLimitErr(false, "NicGet")
 		return
 	}
 
@@ -316,8 +312,8 @@
 }
 
 func (az *azInterfacesClient) GetVirtualMachineScaleSetNetworkInterface(resourceGroupName string, virtualMachineScaleSetName string, virtualmachineIndex string, networkInterfaceName string, expand string) (result network.Interface, err error) {
-	err = createArmRateLimitErr(false, "NicGetVirtualMachineScaleSetNetworkInterface")
-	if !az.rateLimiterReader.TryAccept() {
+	if !az.rateLimiterReader.TryAccept() {
+		err = createArmRateLimitErr(false, "NicGetVirtualMachineScaleSetNetworkInterface")
 		return
 	}
 
@@ -404,8 +400,8 @@
 }
 
 func (az *azLoadBalancersClient) Get(resourceGroupName string, loadBalancerName string, expand string) (result network.LoadBalancer, err error) {
-	err = createArmRateLimitErr(false, "LBGet")
-	if !az.rateLimiterReader.TryAccept() {
+	if !az.rateLimiterReader.TryAccept() {
+		err = createArmRateLimitErr(false, "LBGet")
 		return
 	}
 
@@ -421,8 +417,8 @@
 }
 
 func (az *azLoadBalancersClient) List(resourceGroupName string) (result network.LoadBalancerListResult, err error) {
-	err = createArmRateLimitErr(false, "LBList")
-	if !az.rateLimiterReader.TryAccept() {
+	if !az.rateLimiterReader.TryAccept() {
+		err = createArmRateLimitErr(false, "LBList")
 		return
 	}
 
@@ -438,8 +434,8 @@
 }
 
 func (az *azLoadBalancersClient) ListNextResults(resourceGroupName string, lastResult network.LoadBalancerListResult) (result network.LoadBalancerListResult, err error) {
-	err = createArmRateLimitErr(false, "LBListNextResults")
-	if !az.rateLimiterReader.TryAccept() {
+	if !az.rateLimiterReader.TryAccept() {
+		err = createArmRateLimitErr(false, "LBListNextResults")
 		return
 	}
 
@@ -526,8 +522,8 @@
 }
 
 func (az *azPublicIPAddressesClient) Get(resourceGroupName string, publicIPAddressName string, expand string) (result network.PublicIPAddress, err error) {
-	err = createArmRateLimitErr(false, "PublicIPGet")
-	if !az.rateLimiterReader.TryAccept() {
+	if !az.rateLimiterReader.TryAccept() {
+		err = createArmRateLimitErr(false, "PublicIPGet")
 		return
 	}
 
@@ -543,8 +539,8 @@
 }
 
 func (az *azPublicIPAddressesClient) List(resourceGroupName string) (result network.PublicIPAddressListResult, err error) {
-	err = createArmRateLimitErr(false, "PublicIPList")
-	if !az.rateLimiterReader.TryAccept() {
+	if !az.rateLimiterReader.TryAccept() {
+		err = createArmRateLimitErr(false, "PublicIPList")
 		return
 	}
 
@@ -560,8 +556,8 @@
 }
 
 func (az *azPublicIPAddressesClient) ListNextResults(resourceGroupName string, lastResults network.PublicIPAddressListResult) (result network.PublicIPAddressListResult, err error) {
-	err = createArmRateLimitErr(false, "PublicIPListNextResults")
-	if !az.rateLimiterReader.TryAccept() {
+	if !az.rateLimiterReader.TryAccept() {
+		err = createArmRateLimitErr(false, "PublicIPListNextResults")
 		return
 	}
 
@@ -648,8 +644,8 @@
 }
 
 func (az *azSubnetsClient) Get(resourceGroupName string, virtualNetworkName string, subnetName string, expand string) (result network.Subnet, err error) {
-	err = createArmRateLimitErr(false, "SubnetGet")
-	if !az.rateLimiterReader.TryAccept() {
+	if !az.rateLimiterReader.TryAccept() {
+		err = createArmRateLimitErr(false, "SubnetGet")
 		return
 	}
 
@@ -665,8 +661,8 @@
 }
 
 func (az *azSubnetsClient) List(resourceGroupName string, virtualNetworkName string) (result network.SubnetListResult, err error) {
-	err = createArmRateLimitErr(false, "SubnetList")
-	if !az.rateLimiterReader.TryAccept() {
+	if !az.rateLimiterReader.TryAccept() {
+		err = createArmRateLimitErr(false, "SubnetList")
 		return
 	}
 
@@ -753,8 +749,8 @@
 }
 
 func (az *azSecurityGroupsClient) Get(resourceGroupName string, networkSecurityGroupName string, expand string) (result network.SecurityGroup, err error) {
-	err = createArmRateLimitErr(false, "NSGGet")
-	if !az.rateLimiterReader.TryAccept() {
+	if !az.rateLimiterReader.TryAccept() {
+		err = createArmRateLimitErr(false, "NSGGet")
 		return
 	}
 
@@ -770,8 +766,8 @@
 }
 
 func (az *azSecurityGroupsClient) List(resourceGroupName string) (result network.SecurityGroupListResult, err error) {
-	err = createArmRateLimitErr(false, "NSGList")
-	if !az.rateLimiterReader.TryAccept() {
+	if !az.rateLimiterReader.TryAccept() {
+		err = createArmRateLimitErr(false, "NSGList")
 		return
 	}
 
@@ -788,14 +784,9 @@
 
 // azVirtualMachineScaleSetsClient implements VirtualMachineScaleSetsClient.
 type azVirtualMachineScaleSetsClient struct {
-<<<<<<< HEAD
-	client            compute.VirtualMachineScaleSetsClient
+	client            computepreview.VirtualMachineScaleSetsClient
 	rateLimiterReader flowcontrol.RateLimiter
 	rateLimiterWriter flowcontrol.RateLimiter
-=======
-	client      computepreview.VirtualMachineScaleSetsClient
-	rateLimiter flowcontrol.RateLimiter
->>>>>>> d3366076
 }
 
 func newAzVirtualMachineScaleSetsClient(config *azClientConfig) *azVirtualMachineScaleSetsClient {
@@ -812,22 +803,13 @@
 	}
 }
 
-<<<<<<< HEAD
-func (az *azVirtualMachineScaleSetsClient) CreateOrUpdate(resourceGroupName string, VMScaleSetName string, parameters compute.VirtualMachineScaleSet, cancel <-chan struct{}) (<-chan compute.VirtualMachineScaleSet, <-chan error) {
-	/* Write rate limiting */
-	if !az.rateLimiterWriter.TryAccept() {
-		err := createArmRateLimitErr(true, "VMSSCreateOrUpdate")
-		errChan := make(chan error, 1)
-		resultChan := make(chan compute.VirtualMachineScaleSet, 1)
-		errChan <- err
-		resultChan <- compute.VirtualMachineScaleSet{}
-		return resultChan, errChan
-	}
-
-=======
 func (az *azVirtualMachineScaleSetsClient) CreateOrUpdate(ctx context.Context, resourceGroupName string, VMScaleSetName string, parameters computepreview.VirtualMachineScaleSet) (resp *http.Response, err error) {
-	az.rateLimiter.Accept()
->>>>>>> d3366076
+	/* Write rate limiting */
+	if !az.rateLimiterWriter.TryAccept() {
+		err = createArmRateLimitErr(true, "VMSSCreateOrUpdate")
+		return
+	}
+
 	glog.V(10).Infof("azVirtualMachineScaleSetsClient.CreateOrUpdate(%q,%q): start", resourceGroupName, VMScaleSetName)
 	defer func() {
 		glog.V(10).Infof("azVirtualMachineScaleSetsClient.CreateOrUpdate(%q,%q): end", resourceGroupName, VMScaleSetName)
@@ -845,17 +827,12 @@
 	return future.Response(), err
 }
 
-<<<<<<< HEAD
-func (az *azVirtualMachineScaleSetsClient) Get(resourceGroupName string, VMScaleSetName string) (result compute.VirtualMachineScaleSet, err error) {
-	err = createArmRateLimitErr(false, "VMSSGet")
-	if !az.rateLimiterReader.TryAccept() {
-		return
-	}
-
-=======
 func (az *azVirtualMachineScaleSetsClient) Get(ctx context.Context, resourceGroupName string, VMScaleSetName string) (result computepreview.VirtualMachineScaleSet, err error) {
-	az.rateLimiter.Accept()
->>>>>>> d3366076
+	if !az.rateLimiterReader.TryAccept() {
+		err = createArmRateLimitErr(false, "VMSSGet")
+		return
+	}
+
 	glog.V(10).Infof("azVirtualMachineScaleSetsClient.Get(%q,%q): start", resourceGroupName, VMScaleSetName)
 	defer func() {
 		glog.V(10).Infof("azVirtualMachineScaleSetsClient.Get(%q,%q): end", resourceGroupName, VMScaleSetName)
@@ -867,17 +844,12 @@
 	return
 }
 
-<<<<<<< HEAD
-func (az *azVirtualMachineScaleSetsClient) List(resourceGroupName string) (result compute.VirtualMachineScaleSetListResult, err error) {
-	err = createArmRateLimitErr(false, "VMSSList")
-	if !az.rateLimiterReader.TryAccept() {
-		return
-	}
-
-=======
 func (az *azVirtualMachineScaleSetsClient) List(ctx context.Context, resourceGroupName string) (result []computepreview.VirtualMachineScaleSet, err error) {
-	az.rateLimiter.Accept()
->>>>>>> d3366076
+	if !az.rateLimiterReader.TryAccept() {
+		err = createArmRateLimitErr(false, "VMSSList")
+		return
+	}
+
 	glog.V(10).Infof("azVirtualMachineScaleSetsClient.List(%q,%q): start", resourceGroupName)
 	defer func() {
 		glog.V(10).Infof("azVirtualMachineScaleSetsClient.List(%q,%q): end", resourceGroupName)
@@ -890,24 +862,11 @@
 		return nil, err
 	}
 
-<<<<<<< HEAD
-func (az *azVirtualMachineScaleSetsClient) ListNextResults(resourceGroupName string, lastResults compute.VirtualMachineScaleSetListResult) (result compute.VirtualMachineScaleSetListResult, err error) {
-	err = createArmRateLimitErr(false, "VMSSListNextResults")
-	if !az.rateLimiterReader.TryAccept() {
-		return
-	}
-
-	glog.V(10).Infof("azVirtualMachineScaleSetsClient.ListNextResults(%q): start", lastResults)
-	defer func() {
-		glog.V(10).Infof("azVirtualMachineScaleSetsClient.ListNextResults(%q): end", lastResults)
-	}()
-=======
 	result = make([]computepreview.VirtualMachineScaleSet, 0)
 	for ; iterator.NotDone(); err = iterator.Next() {
 		if err != nil {
 			return nil, err
 		}
->>>>>>> d3366076
 
 		result = append(result, iterator.Value())
 	}
@@ -915,22 +874,13 @@
 	return result, nil
 }
 
-<<<<<<< HEAD
-func (az *azVirtualMachineScaleSetsClient) UpdateInstances(resourceGroupName string, VMScaleSetName string, VMInstanceIDs compute.VirtualMachineScaleSetVMInstanceRequiredIDs, cancel <-chan struct{}) (<-chan compute.OperationStatusResponse, <-chan error) {
-	/* Write rate limiting */
-	if !az.rateLimiterWriter.TryAccept() {
-		err := createArmRateLimitErr(true, "VMSSUpdateInstances")
-		errChan := make(chan error, 1)
-		resultChan := make(chan compute.OperationStatusResponse, 1)
-		errChan <- err
-		resultChan <- compute.OperationStatusResponse{}
-		return resultChan, errChan
-	}
-
-=======
 func (az *azVirtualMachineScaleSetsClient) UpdateInstances(ctx context.Context, resourceGroupName string, VMScaleSetName string, VMInstanceIDs computepreview.VirtualMachineScaleSetVMInstanceRequiredIDs) (resp *http.Response, err error) {
-	az.rateLimiter.Accept()
->>>>>>> d3366076
+	/* Write rate limiting */
+	if !az.rateLimiterWriter.TryAccept() {
+		err = createArmRateLimitErr(true, "VMSSUpdateInstances")
+		return
+	}
+
 	glog.V(10).Infof("azVirtualMachineScaleSetsClient.UpdateInstances(%q,%q,%q): start", resourceGroupName, VMScaleSetName, VMInstanceIDs)
 	defer func() {
 		glog.V(10).Infof("azVirtualMachineScaleSetsClient.UpdateInstances(%q,%q,%q): end", resourceGroupName, VMScaleSetName, VMInstanceIDs)
@@ -950,14 +900,9 @@
 
 // azVirtualMachineScaleSetVMsClient implements VirtualMachineScaleSetVMsClient.
 type azVirtualMachineScaleSetVMsClient struct {
-<<<<<<< HEAD
-	client            compute.VirtualMachineScaleSetVMsClient
+	client            computepreview.VirtualMachineScaleSetVMsClient
 	rateLimiterReader flowcontrol.RateLimiter
 	rateLimiterWriter flowcontrol.RateLimiter
-=======
-	client      computepreview.VirtualMachineScaleSetVMsClient
-	rateLimiter flowcontrol.RateLimiter
->>>>>>> d3366076
 }
 
 func newAzVirtualMachineScaleSetVMsClient(config *azClientConfig) *azVirtualMachineScaleSetVMsClient {
@@ -974,17 +919,12 @@
 	}
 }
 
-<<<<<<< HEAD
-func (az *azVirtualMachineScaleSetVMsClient) Get(resourceGroupName string, VMScaleSetName string, instanceID string) (result compute.VirtualMachineScaleSetVM, err error) {
-	err = createArmRateLimitErr(false, "VMSSGet")
-	if !az.rateLimiterReader.TryAccept() {
-		return
-	}
-
-=======
 func (az *azVirtualMachineScaleSetVMsClient) Get(ctx context.Context, resourceGroupName string, VMScaleSetName string, instanceID string) (result computepreview.VirtualMachineScaleSetVM, err error) {
-	az.rateLimiter.Accept()
->>>>>>> d3366076
+	if !az.rateLimiterReader.TryAccept() {
+		err = createArmRateLimitErr(false, "VMSSGet")
+		return
+	}
+
 	glog.V(10).Infof("azVirtualMachineScaleSetVMsClient.Get(%q,%q,%q): start", resourceGroupName, VMScaleSetName, instanceID)
 	defer func() {
 		glog.V(10).Infof("azVirtualMachineScaleSetVMsClient.Get(%q,%q,%q): end", resourceGroupName, VMScaleSetName, instanceID)
@@ -996,17 +936,12 @@
 	return
 }
 
-<<<<<<< HEAD
-func (az *azVirtualMachineScaleSetVMsClient) GetInstanceView(resourceGroupName string, VMScaleSetName string, instanceID string) (result compute.VirtualMachineScaleSetVMInstanceView, err error) {
-	err = createArmRateLimitErr(false, "VMSSGetInstanceView")
-	if !az.rateLimiterReader.TryAccept() {
-		return
-	}
-
-=======
 func (az *azVirtualMachineScaleSetVMsClient) GetInstanceView(ctx context.Context, resourceGroupName string, VMScaleSetName string, instanceID string) (result computepreview.VirtualMachineScaleSetVMInstanceView, err error) {
-	az.rateLimiter.Accept()
->>>>>>> d3366076
+	if !az.rateLimiterReader.TryAccept() {
+		err = createArmRateLimitErr(false, "VMSSGetInstanceView")
+		return
+	}
+
 	glog.V(10).Infof("azVirtualMachineScaleSetVMsClient.GetInstanceView(%q,%q,%q): start", resourceGroupName, VMScaleSetName, instanceID)
 	defer func() {
 		glog.V(10).Infof("azVirtualMachineScaleSetVMsClient.GetInstanceView(%q,%q,%q): end", resourceGroupName, VMScaleSetName, instanceID)
@@ -1018,17 +953,12 @@
 	return
 }
 
-<<<<<<< HEAD
-func (az *azVirtualMachineScaleSetVMsClient) List(resourceGroupName string, virtualMachineScaleSetName string, filter string, selectParameter string, expand string) (result compute.VirtualMachineScaleSetVMListResult, err error) {
-	err = createArmRateLimitErr(false, "VMSSList")
-	if !az.rateLimiterReader.TryAccept() {
-		return
-	}
-
-=======
 func (az *azVirtualMachineScaleSetVMsClient) List(ctx context.Context, resourceGroupName string, virtualMachineScaleSetName string, filter string, selectParameter string, expand string) (result []computepreview.VirtualMachineScaleSetVM, err error) {
-	az.rateLimiter.Accept()
->>>>>>> d3366076
+	if !az.rateLimiterReader.TryAccept() {
+		err = createArmRateLimitErr(false, "VMSSList")
+		return
+	}
+
 	glog.V(10).Infof("azVirtualMachineScaleSetVMsClient.List(%q,%q,%q): start", resourceGroupName, virtualMachineScaleSetName, filter)
 	defer func() {
 		glog.V(10).Infof("azVirtualMachineScaleSetVMsClient.List(%q,%q,%q): end", resourceGroupName, virtualMachineScaleSetName, filter)
@@ -1053,19 +983,13 @@
 	return result, nil
 }
 
-<<<<<<< HEAD
-func (az *azVirtualMachineScaleSetVMsClient) ListNextResults(resourceGroupName string, lastResults compute.VirtualMachineScaleSetVMListResult) (result compute.VirtualMachineScaleSetVMListResult, err error) {
-	err = createArmRateLimitErr(false, "VMSSListNextResults")
-	if !az.rateLimiterReader.TryAccept() {
-		return
-	}
-
-	glog.V(10).Infof("azVirtualMachineScaleSetVMsClient.ListNextResults(%q,%q,%q): start", lastResults)
-=======
 func (az *azVirtualMachineScaleSetVMsClient) Update(ctx context.Context, resourceGroupName string, VMScaleSetName string, instanceID string, parameters computepreview.VirtualMachineScaleSetVM) (resp *http.Response, err error) {
-	az.rateLimiter.Accept()
+	if !az.rateLimiterWriter.TryAccept() {
+		err = createArmRateLimitErr(true, "VMSSUpdate")
+		return
+	}
+
 	glog.V(10).Infof("azVirtualMachineScaleSetVMsClient.Update(%q,%q,%q): start", resourceGroupName, VMScaleSetName, instanceID)
->>>>>>> d3366076
 	defer func() {
 		glog.V(10).Infof("azVirtualMachineScaleSetVMsClient.Update(%q,%q,%q): end", resourceGroupName, VMScaleSetName, instanceID)
 	}()
@@ -1200,8 +1124,8 @@
 }
 
 func (az *azRouteTablesClient) Get(resourceGroupName string, routeTableName string, expand string) (result network.RouteTable, err error) {
-	err = createArmRateLimitErr(false, "GetRouteTable")
-	if !az.rateLimiterReader.TryAccept() {
+	if !az.rateLimiterReader.TryAccept() {
+		err = createArmRateLimitErr(false, "GetRouteTable")
 		return
 	}
 
@@ -1262,8 +1186,8 @@
 }
 
 func (az *azStorageAccountClient) Delete(resourceGroupName string, accountName string) (result autorest.Response, err error) {
-	err = createArmRateLimitErr(false, "DeleteStorageAccount")
-	if !az.rateLimiterReader.TryAccept() {
+	if !az.rateLimiterReader.TryAccept() {
+		err = createArmRateLimitErr(false, "DeleteStorageAccount")
 		return
 	}
 
@@ -1279,8 +1203,8 @@
 }
 
 func (az *azStorageAccountClient) ListKeys(resourceGroupName string, accountName string) (result storage.AccountListKeysResult, err error) {
-	err = createArmRateLimitErr(false, "ListStorageAccountKeys")
-	if !az.rateLimiterReader.TryAccept() {
+	if !az.rateLimiterReader.TryAccept() {
+		err = createArmRateLimitErr(false, "ListStorageAccountKeys")
 		return
 	}
 
@@ -1296,8 +1220,8 @@
 }
 
 func (az *azStorageAccountClient) ListByResourceGroup(resourceGroupName string) (result storage.AccountListResult, err error) {
-	err = createArmRateLimitErr(false, "ListStorageAccountsByResourceGroup")
-	if !az.rateLimiterReader.TryAccept() {
+	if !az.rateLimiterReader.TryAccept() {
+		err = createArmRateLimitErr(false, "ListStorageAccountsByResourceGroup")
 		return
 	}
 
@@ -1313,8 +1237,8 @@
 }
 
 func (az *azStorageAccountClient) GetProperties(resourceGroupName string, accountName string) (result storage.Account, err error) {
-	err = createArmRateLimitErr(false, "GetStorageAccount/Properties")
-	if !az.rateLimiterReader.TryAccept() {
+	if !az.rateLimiterReader.TryAccept() {
+		err = createArmRateLimitErr(false, "GetStorageAccount/Properties")
 		return
 	}
 
@@ -1350,7 +1274,6 @@
 }
 
 func (az *azDisksClient) CreateOrUpdate(resourceGroupName string, diskName string, diskParameter disk.Model, cancel <-chan struct{}) (<-chan disk.Model, <-chan error) {
-
 	/* Write rate limiting */
 	if !az.rateLimiterWriter.TryAccept() {
 		err := createArmRateLimitErr(true, "DiskCreateOrUpdate")
@@ -1401,8 +1324,8 @@
 }
 
 func (az *azDisksClient) Get(resourceGroupName string, diskName string) (result disk.Model, err error) {
-	err = createArmRateLimitErr(false, "GetDisk")
-	if !az.rateLimiterReader.TryAccept() {
+	if !az.rateLimiterReader.TryAccept() {
+		err = createArmRateLimitErr(false, "GetDisk")
 		return
 	}
 
